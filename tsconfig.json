--- conflicted
+++ resolved
@@ -12,11 +12,7 @@
         "target": "es5",
         "outDir": "dist",
     },
-<<<<<<< HEAD
-    
-=======
 
->>>>>>> 7336a534
     "include": [
         "src/**/*"
     ],
